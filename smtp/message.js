--- conflicted
+++ resolved
@@ -4,6 +4,7 @@
 var os         = require('os');
 var path       = require('path');
 var moment     = require('moment');
+var mimelib    = require('mimelib');
 var CRLF       = "\r\n";
 var MIMECHUNK  = 76; // MIME standard wants 76 char chunks when sending out.
 var BASE64CHUNK= 24; // BASE64 bits needed before padding is used
@@ -28,38 +29,6 @@
    return text;
 };
 
-<<<<<<< HEAD
-var quotedPrintable = function(s, enc) 
-{
-  enc = enc || 'utf8';
-  var b = new Buffer(s, enc), t = new Buffer(s.length*3); //maximum length of target is trippled
-  var i, ti, ii;
-  for (i=0,ti=0,ii=b.length;i<ii;++i, ++ti) {
-    if (b[i] === 61) {
-      // =, escape to =3D
-      t.write("=3D", ti, "ascii");
-      ti += 2;
-    }
-    else if (b[i] < 128) {
-      t[ti] = b[i];
-    }
-    else {
-      t.write("=" + Number(b[i]).toString(16), ti, "ascii");
-      ti += 2;
-    }
-  }
-  return t.toString('ascii', 0, ti);
-};
-
-var maybeQuoted = function(s) 
-{
-  var q = quotedPrintable(s);
-  if (q !== s) {
-    return '=?utf-8?q?' + q + '?=';
-  }
-  return s;
-};
-
 function person2address(l) 
 {
    // an array of emails or name+emails
@@ -68,19 +37,17 @@
 
    // a string of comma separated emails or comma separated name+<emails>
    if(typeof l == 'string')
-      return l.replace(/([^<]+[^\s])(\s*)(<[^>]+>)/g, function(full, name, space, email) { return maybeQuoted(name) + space + email; });
+      return l.replace(/([^<]+[^\s])(\s*)(<[^>]+>)/g, function(full, name, space, email) { return mimelib.encodeMimeWord(name, 'Q', 'utf-8') + space + email; });
 
    return null;
 }
 
-=======
 var fix_header_name_case = function(header_name) {
     return header_name.toLowerCase().replace(/^(.)|-(.)/g, function(match) {
         return match.toUpperCase();
     });
 };
 
->>>>>>> ff3b9103
 var Message = function(headers)
 {
    this.attachments  = [];
@@ -121,7 +88,7 @@
       }
       else if(header == 'subject')
       {
-         this.header.subject = maybeQuoted(headers.subject);
+         this.header.subject = mimelib.encodeMimeWord(headers.subject, 'Q', 'utf-8');
       }
       else if(/cc|bcc|to|from/i.test(header))
       {
@@ -461,8 +428,7 @@
    {
       var data = [];
 
-      //data = data.concat(["Content-Type:", message.content, CRLF, "Content-Transfer-Encoding: 7bit", CRLF]);
-      data = data.concat(["Content-Type:", message.content, CRLF, "Content-Transfer-Encoding: quoted-printable", CRLF]);
+      data = data.concat(["Content-Type:", message.content, CRLF, "Content-Transfer-Encoding: 7bit", CRLF]);
       data = data.concat(["Content-Disposition: inline", CRLF, CRLF]);
       data = data.concat([message.text || "", CRLF, CRLF]);
 
